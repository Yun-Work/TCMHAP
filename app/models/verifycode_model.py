
from datetime import datetime, timedelta
from sqlalchemy import Column, Integer, String, DateTime
from sqlalchemy.orm import declarative_base

Base = declarative_base()
class VerifyCode(Base):
    __tablename__ = 'verify_code'

    vc_id = Column(Integer, primary_key=True, autoincrement=True)
<<<<<<< HEAD
    user_id = Column(Integer, nullable=False, index=True)
    code  = Column(String(6),   nullable=False)
    expires_at = Column(DateTime,     nullable=False)
=======
    user_id = Column(Integer, nullable=True)
    email = Column(String(255), nullable=True)
    code  = Column(String(6), nullable=False)
    expires_at = Column(DateTime, nullable=False)
    verified_at = Column(DateTime, nullable=True, default=None)
>>>>>>> a4d718dc
<|MERGE_RESOLUTION|>--- conflicted
+++ resolved
@@ -8,14 +8,8 @@
     __tablename__ = 'verify_code'
 
     vc_id = Column(Integer, primary_key=True, autoincrement=True)
-<<<<<<< HEAD
-    user_id = Column(Integer, nullable=False, index=True)
-    code  = Column(String(6),   nullable=False)
-    expires_at = Column(DateTime,     nullable=False)
-=======
     user_id = Column(Integer, nullable=True)
     email = Column(String(255), nullable=True)
     code  = Column(String(6), nullable=False)
     expires_at = Column(DateTime, nullable=False)
-    verified_at = Column(DateTime, nullable=True, default=None)
->>>>>>> a4d718dc
+    verified_at = Column(DateTime, nullable=True, default=None)