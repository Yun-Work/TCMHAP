--- conflicted
+++ resolved
@@ -41,34 +41,6 @@
         remove_beard_from_image = None
         print(f"痣檢測服務導入失敗: {e}, {e2}")
 
-<<<<<<< HEAD
-try:
-    from app.services.mole_detection_service import (
-        MoleDetectionService,
-        detect_and_analyze_moles,
-        process_image_for_moles,
-        remove_beard_from_image
-    )
-    MOLE_DETECTION_AVAILABLE = True
-    print("痣檢測服務導入成功")
-except ImportError as e:
-    try:
-        # 嘗試相對導入
-        from .mole_detection_service import (
-            MoleDetectionService,
-            detect_and_analyze_moles,
-            process_image_for_moles,
-            remove_beard_from_image
-        )
-        MOLE_DETECTION_AVAILABLE = True
-        print("痣檢測服務導入成功（相對路徑）")
-    except ImportError as e2:
-        MOLE_DETECTION_AVAILABLE = False
-        MoleDetectionService = None
-        remove_beard_from_image = None
-        print(f"痣檢測服務導入失敗: {e}, {e2}")
-
-=======
 
 class FaceRegion(Enum):
     FOREHEAD_UPPER = "額上1/3"  # 心
@@ -89,32 +61,7 @@
     LOWER_CHEEK = "下頰"  # 腎（已合併）
     PHILTRUM = "人中"  # 膀胱
     EYE_WHITE = "眼白"  # 肝膽代謝
->>>>>>> 17a42745
-
-class FaceRegion(Enum):
-    FOREHEAD_UPPER = "額上1/3"  # 心
-    NOSE_BRIDGE_ROOT = "鼻根"  # 心（兼肝交會區）
-    CHEEK_UPPER_RIGHT = "右上頰"  # 肺
-    #CHEEK_DUAL_UPPER = "雙頰"  # 肺
-    NOSE_TIP = "鼻頭"  # 脾
-    NOSE_WING_LEFT = "左鼻翼"  # 胃
-    NOSE_WING_RIGHT = "右鼻翼"  # 胃
-    YINTANG = "印堂"  # 肝
-    NOSE_BRIDGE_MID = "鼻樑中段"  # 肝
-    LEFT_UPPER_CHEEK = "左上頰"  # 肝
-    NOSE_BRIDGE_OUTER_LEFT = "鼻樑外側左"  # 膽
-    NOSE_BRIDGE_OUTER_RIGHT = "鼻樑外側右"  # 膽
-    ZYGOMATIC_INNER_LEFT = "顴骨內側左"  # 小腸
-    ZYGOMATIC_INNER_RIGHT = "顴骨內側右"  # 小腸
-    ZYGOMATIC_OUTER_LEFT = "顴骨外側左"  # 大腸
-    ZYGOMATIC_OUTER_RIGHT = "顴骨外側右"  # 大腸
-    #TEMPLE_TO_LOWER_CHEEK_LEFT = "太陽穴至下頰左"  # 腎
-    #TEMPLE_TO_LOWER_CHEEK_RIGHT = "太陽穴至下頰右"  # 腎
-    CHIN = "下巴"  # 腎總區
-    LOWER_CHEEK_LEFT = "下頰左"  # （子宮/前列腺）
-    LOWER_CHEEK_RIGHT = "下頰右"  # （子宮/前列腺）
-    PHILTRUM = "人中"  # 膀胱
-    EYE_WHITE = "眼白"  # 肝膽代謝
+
 
 class SkinCondition(Enum):
     """膚色狀態定義"""
@@ -125,10 +72,7 @@
     YELLOW = "發黃"
     CYAN = "發青"
 
-<<<<<<< HEAD
-=======
-
->>>>>>> 17a42745
+
 class FaceSkinAnalyzer:
     _instance = None
     _lock = threading.Lock()
@@ -145,35 +89,6 @@
         if hasattr(self, '_initialized'):
             return
 
-<<<<<<< HEAD
-
-
-
-        self.region_locations = {
-            FaceRegion.FOREHEAD_UPPER: "心",  # 額上1/3髮際（額部）
-            FaceRegion.NOSE_BRIDGE_ROOT: "心",  # 鼻根（山根）
-            FaceRegion.CHEEK_UPPER_RIGHT: "肺",  # 右上頰（眉下、顴上）
-            #FaceRegion.CHEEK_DUAL_UPPER: "肺",  # 雙頰（顴上大區）
-            FaceRegion.NOSE_TIP: "脾",  # 鼻頭
-            FaceRegion.NOSE_WING_LEFT: "胃",  # 左鼻翼
-            FaceRegion.NOSE_WING_RIGHT: "胃",  # 右鼻翼
-            FaceRegion.YINTANG: "肝",  # 印堂（兩眉間）
-            FaceRegion.NOSE_BRIDGE_MID: "肝",  # 鼻樑中段
-            FaceRegion.LEFT_UPPER_CHEEK: "肝",  # 左上頰
-            FaceRegion.NOSE_BRIDGE_OUTER_LEFT: "膽",  # 鼻樑外側左
-            FaceRegion.NOSE_BRIDGE_OUTER_RIGHT: "膽",  # 鼻樑外側右
-            FaceRegion.ZYGOMATIC_INNER_LEFT: "小腸",  # 顴骨內側左
-            FaceRegion.ZYGOMATIC_INNER_RIGHT: "小腸",  # 顴骨內側右
-            FaceRegion.ZYGOMATIC_OUTER_LEFT: "大腸",  # 顴骨外側左
-            FaceRegion.ZYGOMATIC_OUTER_RIGHT: "大腸",  # 顴骨外側右
-            #FaceRegion.TEMPLE_TO_LOWER_CHEEK_LEFT: "腎",  # 太陽穴至下頰左
-            #FaceRegion.TEMPLE_TO_LOWER_CHEEK_RIGHT: "腎",  # 太陽穴至下頰右
-            FaceRegion.CHIN: "腎",  # 下巴
-            FaceRegion.LOWER_CHEEK_LEFT: "生殖",  # 下頰左
-            FaceRegion.LOWER_CHEEK_RIGHT: "生殖",  # 下頰右
-            FaceRegion.PHILTRUM: "膀胱",  # 人中
-            FaceRegion.EYE_WHITE: "肝膽代謝"  # 眼白
-=======
         self.region_locations = {
             FaceRegion.FOREHEAD_UPPER: "心",  # 額上1/3髮際
             FaceRegion.NOSE_BRIDGE_ROOT: "心",  # 鼻根
@@ -193,7 +108,6 @@
             FaceRegion.LOWER_CHEEK: "腎",  # 下頰（已合併）
             FaceRegion.PHILTRUM: "膀胱",  # 人中
             FaceRegion.EYE_WHITE: "氣輪"  # 眼白
->>>>>>> 17a42745
         }
         self.face_app = None
         self.face_mesh = None
@@ -209,52 +123,6 @@
 
     def _precompute_constants(self):
 
-<<<<<<< HEAD
-        self.organ_landmarks = {
-            # 心
-            FaceRegion.FOREHEAD_UPPER: 10,  # 額上1/3髮際
-            FaceRegion.NOSE_BRIDGE_ROOT: 6,  # 鼻根
-
-            # 肺
-            FaceRegion.CHEEK_UPPER_RIGHT: 347,  # 右上頰
-
-
-            #脾胃
-            FaceRegion.NOSE_TIP: 1,  # 鼻頭
-            FaceRegion.NOSE_WING_LEFT: 48,  # 左鼻翼
-            FaceRegion.NOSE_WING_RIGHT: 278,  # 右鼻翼
-
-            #肝膽
-            FaceRegion.YINTANG: 8,  # 印堂
-            FaceRegion.NOSE_BRIDGE_MID: 197,  # 鼻樑中段
-            FaceRegion.LEFT_UPPER_CHEEK: 118,  # 左上頰
-            FaceRegion.NOSE_BRIDGE_OUTER_LEFT: 174,  # 鼻樑外側左
-            FaceRegion.NOSE_BRIDGE_OUTER_RIGHT: 399,  # 鼻樑外側右
-
-            #腸道系統
-            FaceRegion.ZYGOMATIC_INNER_LEFT: 120,  # 顴骨內側左
-            FaceRegion.ZYGOMATIC_INNER_RIGHT: 349,  # 顴骨內側右
-            FaceRegion.ZYGOMATIC_OUTER_LEFT: 116,  # 顴骨外側左
-            FaceRegion.ZYGOMATIC_OUTER_RIGHT: 345,  # 顴骨外側右
-
-            #腎
-            #FaceRegion.TEMPLE_TO_LOWER_CHEEK_LEFT: 143,  # 太陽穴至下頰左
-            #FaceRegion.TEMPLE_TO_LOWER_CHEEK_RIGHT: 372,  # 太陽穴至下頰右
-            FaceRegion.CHIN: 175,  # 下巴（腎陰、腎陽、腎精）
-
-            #生殖系統
-            FaceRegion.LOWER_CHEEK_LEFT: 211,  # 下頰左（子宮/前列腺）
-            FaceRegion.LOWER_CHEEK_RIGHT: 431,  # 下頰右（子宮/前列腺）
-
-            # 泌尿系統
-            FaceRegion.PHILTRUM: 164,  # 人中
-
-            #肝膽代謝
-            FaceRegion.EYE_WHITE: 474,  # 眼白（肝膽代謝）
-        }
-
-        # 根據PDF「權息部位的系統性」配置相應的裁切尺寸
-=======
         # 修改標記點配置，使用多個點來定義合併區域
         self.organ_landmarks = {
             # 心
@@ -294,48 +162,11 @@
         }
 
         # 根據PDF「權毒部位的系統性」配置相應的裁切尺寸
->>>>>>> 17a42745
         self.organ_crop_sizes = {
             # 心
             FaceRegion.FOREHEAD_UPPER: (70, 50),  # 額上1/3區域
             FaceRegion.NOSE_BRIDGE_ROOT: (30, 25),  # 鼻根
 
-<<<<<<< HEAD
-            #肺
-            FaceRegion.CHEEK_UPPER_RIGHT: (40, 35),  # 右上頰
-
-            #脾胃
-            FaceRegion.NOSE_TIP: (35, 30),  # 鼻頭
-            FaceRegion.NOSE_WING_LEFT: (25, 20),  # 左鼻翼
-            FaceRegion.NOSE_WING_RIGHT: (25, 20),  # 右鼻翼
-
-            #肝膽
-            FaceRegion.YINTANG: (35, 30),  # 印堂
-            FaceRegion.NOSE_BRIDGE_MID: (35, 40),  # 鼻樑中段
-            FaceRegion.LEFT_UPPER_CHEEK: (45, 40),  # 左上頰
-            FaceRegion.NOSE_BRIDGE_OUTER_LEFT: (25, 30),  # 鼻樑外側左
-            FaceRegion.NOSE_BRIDGE_OUTER_RIGHT: (25, 30),  # 鼻樑外側右
-
-            #腸道
-            FaceRegion.ZYGOMATIC_INNER_LEFT: (30, 25),  # 顴骨內側左
-            FaceRegion.ZYGOMATIC_INNER_RIGHT: (30, 25),  # 顴骨內側右
-            FaceRegion.ZYGOMATIC_OUTER_LEFT: (35, 30),  # 顴骨外側左
-            FaceRegion.ZYGOMATIC_OUTER_RIGHT: (35, 30),  # 顴骨外側右
-
-            # 腎
-            #FaceRegion.TEMPLE_TO_LOWER_CHEEK_LEFT: (45, 60),  # 太陽穴至下頰左
-            #FaceRegion.TEMPLE_TO_LOWER_CHEEK_RIGHT: (45, 60),  # 太陽穴至下頰右
-            FaceRegion.CHIN: (40, 35),  # 下巴
-
-            #生殖系統
-            FaceRegion.LOWER_CHEEK_LEFT: (20, 20),  # 下頰左
-            FaceRegion.LOWER_CHEEK_RIGHT: (20, 20),  # 下頰右
-
-            #泌尿系統
-            FaceRegion.PHILTRUM: (25, 35),  # 人中
-
-            #肝膽代謝
-=======
             # 肺
             FaceRegion.CHEEK_UPPER_RIGHT: (40, 35),  # 右上頰
 
@@ -365,7 +196,6 @@
             FaceRegion.PHILTRUM: (25, 35),  # 人中
 
             # 肝膽代謝
->>>>>>> 17a42745
             FaceRegion.EYE_WHITE: (25, 15),  # 眼白
         }
 
@@ -636,13 +466,7 @@
             if brightness < 70:  # 放寬閾值
                 return SkinCondition.DARK
 
-<<<<<<< HEAD
-
-
-        #眼白區域
-=======
         # 眼白區域
->>>>>>> 17a42745
         if region == FaceRegion.EYE_WHITE:
             total_color = r + g + b
             if total_color > 0:
@@ -879,22 +703,6 @@
                     condition = future.result()
                     self.diagnosis_results[region] = condition
 
-<<<<<<< HEAD
-
-            if remove_beard and beard_detected_originally:
-
-                regions_to_normalize = [
-                    FaceRegion.LOWER_CHEEK_LEFT,
-                    FaceRegion.LOWER_CHEEK_RIGHT,
-                    FaceRegion.CHIN
-                ]
-
-                for region in regions_to_normalize:
-                    if region in self.diagnosis_results:
-                        original_condition = self.diagnosis_results[region]
-                        self.diagnosis_results[region] = SkinCondition.NORMAL
-
-=======
             # 🔥 新增：如果移除了鬍鬚，將相關區域的診斷結果調整為正常
             if remove_beard and beard_detected_originally:
                 # 鬍鬚影響的區域（使用合併後的區域名稱）
@@ -907,7 +715,6 @@
                     if region in self.diagnosis_results:
                         original_condition = self.diagnosis_results[region]
                         self.diagnosis_results[region] = SkinCondition.NORMAL
->>>>>>> 17a42745
 
             # 計算異常區域數量
             abnormal_count = sum(1 for condition in self.diagnosis_results.values()
@@ -969,36 +776,6 @@
                 print("開始網格分析...")
                 grid_analysis = self.optimized_grid_analysis(image)
                 print("網格分析完成")
-<<<<<<< HEAD
-
-                # 轉換為 base64
-                print("轉換圖片為 base64...")
-                # ... 其餘轉換邏輯保持不變 ...
-
-                # 構建返回結果
-                result = {
-                    "success": True,
-                    "error": None,
-                    "abnormal_count": abnormal_count,
-                    "overall_color": {
-                        "r": int(overall_color[2]),
-                        "g": int(overall_color[1]),
-                        "b": int(overall_color[0]),
-                        "hex": f"#{int(overall_color[2]):02X}{int(overall_color[1]):02X}{int(overall_color[0]):02X}"
-                    },
-                    "all_region_results": all_regions,
-                    "region_results": abnormal_regions,
-                    "has_moles": has_moles,
-                    "has_beard": beard_detected_originally,  # 返回原始檢測結果
-                    "moles_removed": remove_moles and has_moles,
-                    "beard_removed": remove_beard and beard_detected_originally,  # 基於原始檢測結果
-                    # ... 其他字段保持不變 ...
-                }
-
-                print(f"最終返回結果 - 異常區域數: {abnormal_count}, 鬍鬚已移除: {result['beard_removed']}")
-                return result
-
-=======
 
                 # 轉換為 base64
                 print("轉換圖片為 base64...")
@@ -1035,7 +812,6 @@
                 print(f"最終返回結果 - 異常區域數: {abnormal_count}, 鬍鬚已移除: {result['beard_removed']}")
                 return result
 
->>>>>>> 17a42745
             except Exception as e:
                 print(f"分析過程中發生錯誤: {str(e)}")
                 import traceback
