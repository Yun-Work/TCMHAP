import os
import cv2
import numpy as np
from PIL import Image
import base64
import io
# import insightface
# import mediapipe as mp
from enum import Enum
import json
import warnings
from concurrent.futures import ThreadPoolExecutor, ProcessPoolExecutor
import threading
import functools

try:
    from app.services.mole_detection_service import (
        MoleDetectionService,
        detect_and_analyze_moles,
        process_image_for_moles,
        remove_beard_from_image
    )

    MOLE_DETECTION_AVAILABLE = True
    print("痣檢測服務導入成功")
except ImportError as e:
    try:
        # 嘗試相對導入
        from .mole_detection_service import (
            MoleDetectionService,
            detect_and_analyze_moles,
            process_image_for_moles,
            remove_beard_from_image
        )

        MOLE_DETECTION_AVAILABLE = True
        print("痣檢測服務導入成功（相對路徑）")
    except ImportError as e2:
        MOLE_DETECTION_AVAILABLE = False
        MoleDetectionService = None
        remove_beard_from_image = None
        print(f"痣檢測服務導入失敗: {e}, {e2}")


class FaceRegion(Enum):
    FOREHEAD_UPPER = "額上1/3"  # 心
    NOSE_BRIDGE_ROOT = "鼻根(心與肝交會)"  # 心（兼肝交會區）
    CHEEK_UPPER_RIGHT = "右上頰"  # 肺
    # CHEEK_DUAL_UPPER = "雙頰"  # 肺
    NOSE_TIP = "鼻頭"  # 脾
    NOSE_WING = "鼻翼"  # 胃（已合併）
    YINTANG = "印堂"  # 肝
    NOSE_BRIDGE_MID = "鼻樑中段"  # 肝
    LEFT_UPPER_CHEEK = "左上頰"  # 肝
    NOSE_BRIDGE_OUTER = "鼻樑外側"  # 膽（已合併）
    ZYGOMATIC_INNER = "顴骨內"  # 小腸（已合併）
    ZYGOMATIC_OUTER = "顴骨外"  # 大腸（已合併）
    # TEMPLE_TO_LOWER_CHEEK_LEFT = "太陽穴至下頰左"  # 腎
    # TEMPLE_TO_LOWER_CHEEK_RIGHT = "太陽穴至下頰右"  # 腎
    CHIN = "下巴"  # 腎區
<<<<<<< HEAD
    LOWER_CHEEK = "下頰，腎"  # 腎（已合併）
=======
    LOWER_CHEEK = "下頰"  # 腎（已合併）
>>>>>>> 1c74ccc8
    PHILTRUM = "人中"  # 膀胱
    EYE_WHITE = "氣輪(眼白)"  # 肺


class SkinCondition(Enum):
    """膚色狀態定義"""
    NORMAL = "正常"
    DARK = "發黑"
    RED = "發紅"
    PALE = "發白"
    YELLOW = "發黃"
    CYAN = "發青"


class FaceSkinAnalyzer:
    _instance = None
    _lock = threading.Lock()

    def __new__(cls):
        """單例模式 - 避免重複初始化檢測器"""
        if cls._instance is None:
            with cls._lock:
                if cls._instance is None:
                    cls._instance = super().__new__(cls)
        return cls._instance

    def __init__(self):
        if hasattr(self, '_initialized'):
            return

        self.region_locations = {
            FaceRegion.FOREHEAD_UPPER: "心",  # 額上1/3髮際
            FaceRegion.NOSE_BRIDGE_ROOT: "心",  # 鼻根
            FaceRegion.CHEEK_UPPER_RIGHT: "肺",  # 右上頰
            # FaceRegion.CHEEK_DUAL_UPPER: "肺",  # 雙頰
            FaceRegion.NOSE_TIP: "脾",  # 鼻頭
            FaceRegion.NOSE_WING: "胃",  # 鼻翼（已合併）
            FaceRegion.YINTANG: "肝",  # 印堂（兩眉間）
            FaceRegion.NOSE_BRIDGE_MID: "肝",  # 鼻樑中段
            FaceRegion.LEFT_UPPER_CHEEK: "肝",  # 左上頰
            FaceRegion.NOSE_BRIDGE_OUTER: "膽",  # 鼻樑外側（已合併）
            FaceRegion.ZYGOMATIC_INNER: "小腸",  # 顴骨內側（已合併）
            FaceRegion.ZYGOMATIC_OUTER: "大腸",  # 顴骨外側（已合併）
            # FaceRegion.TEMPLE_TO_LOWER_CHEEK_LEFT: "腎",  # 太陽穴至下頰左
            # FaceRegion.TEMPLE_TO_LOWER_CHEEK_RIGHT: "腎",  # 太陽穴至下頰右
            FaceRegion.CHIN: "腎總區",  # 下巴
<<<<<<< HEAD
            FaceRegion.LOWER_CHEEK: "生殖功能",  # 下頰，生殖功能（已合併）
=======
            FaceRegion.LOWER_CHEEK: "腎生殖功能",  # 下頰，生殖功能（已合併）
>>>>>>> 1c74ccc8
            FaceRegion.PHILTRUM: "膀胱",  # 人中
            FaceRegion.EYE_WHITE: "肺"  # 氣輪，眼白
        }
        self.face_app = None
        self.face_mesh = None
        self.diagnosis_results = {}
        self.face_regions = {}
        self.current_face_rect = None
        self._initialized = False

        # 預計算的常量
        self._precompute_constants()

        self.init_detector()

    def _precompute_constants(self):

        # 修改標記點配置，使用多個點來定義合併區域
        self.organ_landmarks = {
            # 心
            FaceRegion.FOREHEAD_UPPER: [10],  # 額上1/3髮際
            FaceRegion.NOSE_BRIDGE_ROOT: [6],  # 鼻根

            # 肺
            FaceRegion.CHEEK_UPPER_RIGHT: [347],  # 右上頰

            # 脾胃
            FaceRegion.NOSE_TIP: [1],  # 鼻頭
            FaceRegion.NOSE_WING: [48, 278],  # 鼻翼（已合併）

            # 肝膽
            FaceRegion.YINTANG: [8],  # 印堂
            FaceRegion.NOSE_BRIDGE_MID: [197],  # 鼻樑中段
            FaceRegion.LEFT_UPPER_CHEEK: [118],  # 左上頰
            FaceRegion.NOSE_BRIDGE_OUTER: [174, 399],  # 鼻樑外側（已合併）

            # 腸道系統
            FaceRegion.ZYGOMATIC_INNER: [120, 349],  # 顴骨內側（已合併）
            FaceRegion.ZYGOMATIC_OUTER: [116, 345],  # 顴骨外側（已合併）

            # 腎
            # FaceRegion.TEMPLE_TO_LOWER_CHEEK_LEFT: [143],  # 太陽穴至下頰左
            # FaceRegion.TEMPLE_TO_LOWER_CHEEK_RIGHT: [372],  # 太陽穴至下頰右
            FaceRegion.CHIN: [175],  # 下巴（腎陰、腎陽、腎精）

            # 生殖系統
            FaceRegion.LOWER_CHEEK: [211, 431],  # 下頰（已合併）

            # 泌尿系統
            FaceRegion.PHILTRUM: [164],  # 人中

            # 肝膽代謝
            FaceRegion.EYE_WHITE: [474],  # 眼白（肝膽代謝）
        }

        # 根據PDF「權毒部位的系統性」配置相應的裁切尺寸
        self.organ_crop_sizes = {
            # 心
            FaceRegion.FOREHEAD_UPPER: (70, 50),  # 額上1/3區域
            FaceRegion.NOSE_BRIDGE_ROOT: (30, 25),  # 鼻根

            # 肺
            FaceRegion.CHEEK_UPPER_RIGHT: (40, 35),  # 右上頰

            # 脾胃
            FaceRegion.NOSE_TIP: (35, 30),  # 鼻頭
            FaceRegion.NOSE_WING: (50, 40),  # 鼻翼（合併區域，增大）

            # 肝膽
            FaceRegion.YINTANG: (35, 30),  # 印堂
            FaceRegion.NOSE_BRIDGE_MID: (35, 40),  # 鼻樑中段
            FaceRegion.LEFT_UPPER_CHEEK: (45, 40),  # 左上頰
            FaceRegion.NOSE_BRIDGE_OUTER: (50, 60),  # 鼻樑外側（合併區域，增大）

            # 腸道
            FaceRegion.ZYGOMATIC_INNER: (60, 50),  # 顴骨內側（合併區域，增大）
            FaceRegion.ZYGOMATIC_OUTER: (70, 60),  # 顴骨外側（合併區域，增大）

            # 腎
            # FaceRegion.TEMPLE_TO_LOWER_CHEEK_LEFT: (45, 60),  # 太陽穴至下頰左
            # FaceRegion.TEMPLE_TO_LOWER_CHEEK_RIGHT: (45, 60),  # 太陽穴至下頰右
            FaceRegion.CHIN: (40, 35),  # 下巴

            # 生殖系統
            FaceRegion.LOWER_CHEEK: (40, 40),  # 下頰（合併區域，增大）

            # 泌尿系統
            FaceRegion.PHILTRUM: (25, 35),  # 人中

            # 肝膽代謝
            FaceRegion.EYE_WHITE: (25, 15),  # 眼白
        }

        # 預計算顏色映射
        self.condition_colors = {
            SkinCondition.NORMAL: (0, 255, 0),
            SkinCondition.DARK: (0, 0, 139),
            SkinCondition.RED: (0, 0, 255),
            SkinCondition.PALE: (255, 255, 255),
            SkinCondition.YELLOW: (0, 255, 255),
            SkinCondition.CYAN: (255, 255, 0)
        }

        # 預計算核心
        self.morph_kernel = cv2.getStructuringElement(cv2.MORPH_ELLIPSE, (5, 5))

    def init_detector(self):
        """優化的檢測器初始化"""
        if self._initialized:
            return True

        try:
            # 抑制警告
            warnings.filterwarnings("ignore", message=".*CUDAExecutionProvider.*")
            os.environ['OMP_NUM_THREADS'] = '4'  # 增加線程數

            # 簡化CUDA檢測
            try:
                import torch
                providers = ['CUDAExecutionProvider', 'CPUExecutionProvider'] if torch.cuda.is_available() else [
                    'CPUExecutionProvider']
                ctx_id = 0 if torch.cuda.is_available() else -1
                print("🚀 使用GPU加速" if torch.cuda.is_available() else "💻 使用CPU模式")
            except ImportError:
                providers = ['CPUExecutionProvider']
                ctx_id = -1
                print("⚠️ 使用CPU模式")

            # 並行初始化檢測器
            def init_insightface():
                self.face_app = insightface.app.FaceAnalysis(
                    name='buffalo_l',
                    providers=providers
                )
                self.face_app.prepare(ctx_id=ctx_id)
                return "InsightFace初始化完成"

            def init_mediapipe():
                mp_face_mesh = mp.solutions.face_mesh
                self.face_mesh = mp_face_mesh.FaceMesh(
                    static_image_mode=True,
                    refine_landmarks=True,
                    max_num_faces=1,  # 限制為1個臉部
                    min_detection_confidence=0.5,
                    min_tracking_confidence=0.5
                )
                return "MediaPipe初始化完成"

            # 使用線程池並行初始化
            with ThreadPoolExecutor(max_workers=2) as executor:
                future_insight = executor.submit(init_insightface)
                future_mediapipe = executor.submit(init_mediapipe)

                future_insight.result()
                future_mediapipe.result()

            print("✅ 檢測器初始化完成")
            self._initialized = True
            return True

        except Exception as e:
            print(f"❌ 檢測器初始化失敗: {e}")
            return False

    @functools.lru_cache(maxsize=128)
    def _cached_base64_decode(self, base64_hash):
        """緩存base64解碼結果"""
        return base64.b64decode(base64_hash)

    def base64_to_image(self, base64_string):
        """優化的base64轉換"""
        try:
            if base64_string.startswith('data:image'):
                base64_string = base64_string.split(',')[1]

            # 使用緩存的解碼
            image_data = self._cached_base64_decode(base64_string)

            # 直接使用numpy處理，避免PIL轉換
            image_array = np.frombuffer(image_data, dtype=np.uint8)
            image_bgr = cv2.imdecode(image_array, cv2.IMREAD_COLOR)

            return image_bgr
        except Exception as e:
            raise Exception(f"base64轉換圖像失敗: {e}")

    def image_to_base64(self, image):
        """優化的圖像轉base64"""
        try:
            # 直接使用cv2編碼，避免PIL轉換
            _, buffer = cv2.imencode('.png', image, [cv2.IMWRITE_PNG_COMPRESSION, 6])
            image_base64 = base64.b64encode(buffer).decode('utf-8')
            return f"data:image/png;base64,{image_base64}"
        except Exception as e:
            raise Exception(f"圖像轉換base64失敗: {e}")

    def detect_faces_with_landmarks(self, image):
        """優化的人臉檢測"""
        h, w = image.shape[:2]

        # 如果圖像太大，先縮放以提高性能
        scale_factor = 1.0
        if max(h, w) > 1024:
            scale_factor = 1024 / max(h, w)
            new_h, new_w = int(h * scale_factor), int(w * scale_factor)
            resized_image = cv2.resize(image, (new_w, new_h))
        else:
            resized_image = image

        img_rgb = cv2.cvtColor(resized_image, cv2.COLOR_BGR2RGB)

        # 並行執行檢測
        def detect_insightface():
            return self.safe_face_detection(resized_image)

        def detect_mediapipe():
            return self.safe_mediapipe_detection(img_rgb)

        with ThreadPoolExecutor(max_workers=2) as executor:
            future_faces = executor.submit(detect_insightface)
            future_landmarks = executor.submit(detect_mediapipe)

            faces = future_faces.result()
            results = future_landmarks.result()

        if not faces or not results or not results.multi_face_landmarks:
            return []

        landmarks = results.multi_face_landmarks[0]

        # 調整回原始尺寸
        face_data = []
        for face in faces:
            bbox = face.bbox / scale_factor  # 縮放回原始尺寸
            face_rect = {
                'left': int(bbox[0]),
                'top': int(bbox[1]),
                'width': int(bbox[2] - bbox[0]),
                'height': int(bbox[3] - bbox[1])
            }

            face_data.append({
                'rect': face_rect,
                'landmarks': landmarks,
                'image_size': (w, h)
            })

        return face_data

    def safe_face_detection(self, image):
        """安全的人臉檢測"""
        try:
            if self.face_app is None:
                return []
            faces = self.face_app.get(image)
            return faces if faces else []
        except Exception as e:
            print(f"❌ 人臉檢測失敗: {e}")
            return []

    def safe_mediapipe_detection(self, image_rgb):
        """安全的MediaPipe檢測"""
        try:
            if self.face_mesh is None:
                return None
            results = self.face_mesh.process(image_rgb)
            return results
        except Exception as e:
            print(f"❌ MediaPipe檢測失敗: {e}")
            return None

    def get_all_face_regions(self, landmarks, image_size):
        """修改後的面部區域獲取，支持合併區域"""
        w, h = image_size
        regions = {}

        # 處理所有landmarks，包括合併區域
        for organ, landmark_indices in self.organ_landmarks.items():
            if len(landmark_indices) == 1:
                # 單個標記點
                pt = landmarks.landmark[landmark_indices[0]]
                cx, cy = int(pt.x * w), int(pt.y * h)
            else:
                # 多個標記點，計算中心點
                points = []
                for idx in landmark_indices:
                    pt = landmarks.landmark[idx]
                    points.append((int(pt.x * w), int(pt.y * h)))

                # 計算所有點的中心
                cx = sum(p[0] for p in points) // len(points)
                cy = sum(p[1] for p in points) // len(points)

            crop_w, crop_h = self.organ_crop_sizes[organ]
            x1 = max(cx - crop_w // 2, 0)
            y1 = max(cy - crop_h // 2, 0)
            x2 = min(cx + crop_w // 2, w)
            y2 = min(cy + crop_h // 2, h)

            regions[organ] = (x1, y1, x2 - x1, y2 - y1)

        return regions

    def analyze_skin_color_for_region_batch(self, image, regions):
        """批量分析多個區域的膚色"""
        results = {}

        # 一次性轉換HSV
        hsv_image = cv2.cvtColor(image, cv2.COLOR_BGR2HSV)

        for region, region_rect in regions.items():
            x, y, w, h = region_rect
            x, y = max(0, x), max(0, y)
            w = min(image.shape[1] - x, w)
            h = min(image.shape[0] - y, h)

            if w <= 0 or h <= 0:
                results[region] = (153, 134, 117)
                continue

            # 直接從HSV圖像中提取區域
            hsv_region = hsv_image[y:y + h, x:x + w]
            bgr_region = image[y:y + h, x:x + w]

            # 簡化膚色檢測
            avg_brightness = np.mean(hsv_region[:, :, 2])

            if avg_brightness < 50:
                lower_skin = np.array([0, 5, 20])
                upper_skin = np.array([40, 255, 255])
            else:
                lower_skin = np.array([0, 10, 40])
                upper_skin = np.array([40, 255, 255])

            skin_mask = cv2.inRange(hsv_region, lower_skin, upper_skin)

            # 簡化形態學操作
            skin_mask = cv2.morphologyEx(skin_mask, cv2.MORPH_CLOSE, self.morph_kernel)

            if cv2.countNonZero(skin_mask) < (w * h * 0.1):
                skin_mask = np.ones((h, w), dtype=np.uint8) * 255

            mean_color = cv2.mean(bgr_region, skin_mask)
            results[region] = mean_color[:3]

        return results

    def diagnose_skin_condition(self, mean_color, region=None):
        """膚色狀態診斷（保持原邏輯）"""
        b, g, r = mean_color
        # 一般膚色區域診斷
        brightness = (r + g + b) / 3.0
        max_color = max(r, g, b)
        min_color = min(r, g, b)

        # 人中特殊處理：更容易判斷為發黑
        if region == FaceRegion.PHILTRUM:
            if brightness < 70:  # 放寬閾值
                return SkinCondition.DARK

        # 眼白區域
        if region == FaceRegion.EYE_WHITE:
            total_color = r + g + b
            if total_color > 0:
                yellow_ratio = (r + g) / (2 * total_color)
                if yellow_ratio > 0.6 and g > 120:
                    return SkinCondition.YELLOW  # 黃疸
                return SkinCondition.NORMAL

        saturation = (max_color - min_color) / max_color if max_color > 0 else 0

        total_color = r + g + b
        if total_color > 0:
            red_ratio = r / total_color
            green_ratio = g / total_color
            blue_ratio = b / total_color
        else:
            red_ratio = green_ratio = blue_ratio = 0.33

        # 判斷膚色狀態
        if brightness < 70:
            return SkinCondition.DARK
        elif brightness > 180 and min_color > 130 and saturation < 0.15:
            return SkinCondition.PALE
        elif red_ratio > 0.48 and r > 170 and saturation > 0.15:
            return SkinCondition.RED
        elif (green_ratio > red_ratio and green_ratio > blue_ratio and
              green_ratio > 0.38 and g > 130):
            if red_ratio > 0.3:
                return SkinCondition.YELLOW
        elif (blue_ratio > red_ratio and blue_ratio > green_ratio and
              blue_ratio > 0.38 and b > 130):
            if green_ratio > 0.25:
                return SkinCondition.CYAN
        else:
            return SkinCondition.NORMAL

    def draw_regions_vectorized(self, image, regions, results, draw_all=True):
        """向量化的區域繪製"""
        annotated_image = image.copy()
        abnormal_count = 0

        for region, region_rect in regions.items():
            condition = results.get(region, SkinCondition.NORMAL)

            if not draw_all and condition == SkinCondition.NORMAL:
                continue

            if condition != SkinCondition.NORMAL:
                abnormal_count += 1

            x, y, w, h = region_rect
            color = self.condition_colors.get(condition, (0, 255, 0))
            thickness = 3 if condition != SkinCondition.NORMAL else 2

            # 繪製矩形
            cv2.rectangle(annotated_image, (x, y), (x + w, y + h), color, thickness)

            # 繪製標籤
            if draw_all or condition != SkinCondition.NORMAL:
                label_text = region.value if draw_all else f"{region.value}: {condition.value}"
                self._draw_label(annotated_image, label_text, x, y, color, condition)

        return annotated_image, abnormal_count

    def _draw_label(self, image, text, x, y, color, condition):
        """優化的標籤繪製"""
        font = cv2.FONT_HERSHEY_SIMPLEX
        font_scale = 0.4 if len(text) < 20 else 0.6
        font_thickness = 1 if len(text) < 20 else 2

        (text_width, text_height), _ = cv2.getTextSize(text, font, font_scale, font_thickness)

        # 繪製背景
        cv2.rectangle(image, (x, y - text_height - 5), (x + text_width + 5, y), color, -1)

        # 選擇文字顏色
        text_color = (0, 0, 0) if condition in [SkinCondition.PALE, SkinCondition.YELLOW, SkinCondition.CYAN] else (
            255, 255, 255)
        cv2.putText(image, text, (x + 2, y - 2), font, font_scale, text_color, font_thickness, cv2.LINE_AA)

    def optimized_grid_analysis(self, image):
        """優化的網格分析"""
        h, w = image.shape[:2]

        # 動態調整網格大小
        if max(h, w) < 400:
            grid_size = 50
        elif max(h, w) < 800:
            grid_size = 75
        else:
            grid_size = 100

        cell_h, cell_w = h // grid_size, w // grid_size

        if cell_h == 0 or cell_w == 0:
            return {
                'original': image,
                'grid': image.copy(),
                'dark_blocks': image.copy()
            }

        # 向量化處理
        avg_all = image.mean(axis=(0, 1)).astype(np.uint8)
        out_img = np.zeros_like(image)
        replace_img = image.copy()

        # 批量處理網格
        for row in range(grid_size):
            for col in range(grid_size):
                y1, y2 = row * cell_h, min((row + 1) * cell_h, h)
                x1, x2 = col * cell_w, min((col + 1) * cell_w, w)

                cell = image[y1:y2, x1:x2]
                if cell.size == 0:
                    continue

                avg = cell.mean(axis=(0, 1)).astype(np.uint8)
                out_img[y1:y2, x1:x2] = avg

                if avg.mean() < 122:
                    cv2.rectangle(out_img, (x1, y1), (x2, y2), (0, 0, 255), 2)
                    replace_img[y1:y2, x1:x2] = avg_all

        # 繪製網格線
        for i in range(1, grid_size):
            cv2.line(out_img, (0, i * cell_h), (w, i * cell_h), (0, 0, 0), 1)
        for j in range(1, grid_size):
            cv2.line(out_img, (j * cell_w, 0), (j * cell_w, h), (0, 0, 0), 1)

        return {
            'original': image,
            'grid': out_img,
            'dark_blocks': replace_img
        }

    # 在 facialskincoloranalysis_service.py 的 analyze_from_base64 方法中修改

    def analyze_from_base64(self, base64_string, remove_moles=False, remove_beard=False):
        print(f"Python分析方法接收參數 - remove_moles: {remove_moles}, remove_beard: {remove_beard}")

        try:
            # 清空上次結果
            self.diagnosis_results.clear()
            self.face_regions.clear()
            self.current_face_rect = None

            # 轉換圖像
            original_image = self.base64_to_image(base64_string)

            # 🔥 關鍵修改：先檢測鬍鬚（在原始圖像上）
            beard_detected_originally = False
            if MOLE_DETECTION_AVAILABLE and MoleDetectionService:
                try:
                    mole_detector = MoleDetectionService()
                    has_beard, beards, _ = mole_detector.detect_beard_hair(original_image)
                    beard_detected_originally = has_beard and len(beards) > 0
                    print(f"原始圖像鬍鬚檢測結果: {beard_detected_originally}")
                except Exception as e:
                    print(f"鬍鬚檢測失敗: {e}")
                    beard_detected_originally = False

            # 痣檢測和處理（保持原有邏輯）
            has_moles = False
            mole_count = 0
            processed_image = original_image

            if MOLE_DETECTION_AVAILABLE and MoleDetectionService:
                try:
                    mole_detector = MoleDetectionService()

                    # 根據用戶選擇決定是否移除鬍鬚
                    if remove_beard:
                        print("用戶選擇移除鬍鬚，先移除鬍鬚再分析")
                        processed_image, beard_info = remove_beard_from_image(original_image)
                    else:
                        processed_image = original_image

                    # 在處理後的圖像上檢測痣
                    mole_analysis = mole_detector.comprehensive_mole_analysis(processed_image)
                    has_moles = mole_analysis['has_dark_areas']
                    mole_count = mole_analysis['summary']['spot_count']

                    # 如果需要移除痣且檢測到了痣，使用處理後的圖像
                    if remove_moles and has_moles:
                        processed_image = mole_analysis['processed_image']

                except Exception as e:
                    print(f"特徵檢測失敗: {e}")
                    has_moles = False
                    mole_count = 0

            # 使用處理後的圖像進行面部分析
            image = processed_image

            # 檢測人臉
            face_data = self.detect_faces_with_landmarks(image)

            if not face_data:
                return {
                    "success": False,
                    "error": "未能檢測到面部特徵點。\n\n請確保：\n• 臉部完整且清晰可見\n• 光線充足且均勻\n• 避免過暗或逆光\n• 正面拍攝\n\n調整後重新拍攝或選擇照片。",
                    "has_moles": has_moles,
                    "has_beard": beard_detected_originally,  # 返回原始檢測結果
                    "mole_analysis": {
                        "mole_count": mole_count,
                        "total_moles": mole_count
                    }
                }

            # 獲取面部信息
            face_info = face_data[0]
            landmarks = face_info['landmarks']
            face_rect = face_info['rect']
            image_size = face_info['image_size']

            self.current_face_rect = (face_rect['left'], face_rect['top'],
                                      face_rect['width'], face_rect['height'])

            # 獲取面部區域
            self.face_regions = self.get_all_face_regions(landmarks, image_size)

            # 批量分析所有區域的膚色
            region_colors = self.analyze_skin_color_for_region_batch(image, self.face_regions)

            # 並行診斷所有區域
            with ThreadPoolExecutor(max_workers=4) as executor:
                future_to_region = {
                    executor.submit(self.diagnose_skin_condition, color, region): region
                    for region, color in region_colors.items()
                }

                for future in future_to_region:
                    region = future_to_region[future]
                    condition = future.result()
                    self.diagnosis_results[region] = condition

            # 🔥 新增：如果移除了鬍鬚，將相關區域的診斷結果調整為正常
            if remove_beard and beard_detected_originally:
                # 鬍鬚影響的區域（使用合併後的區域名稱）
                regions_to_normalize = [
                    FaceRegion.LOWER_CHEEK,  # 下頰（合併）
                    FaceRegion.CHIN
                ]

                for region in regions_to_normalize:
                    if region in self.diagnosis_results:
                        original_condition = self.diagnosis_results[region]
                        self.diagnosis_results[region] = SkinCondition.NORMAL

            # 計算異常區域數量
            abnormal_count = sum(1 for condition in self.diagnosis_results.values()
                                 if condition != SkinCondition.NORMAL)

            # 計算多個區域的平均顏色作為整體膚色
            def calculate_average_color(region_colors, representative_regions):
                valid_colors = []
                default_color = (153, 134, 117)

                for region in representative_regions:
                    if region in region_colors:
                        color = region_colors[region]
                        if color and len(color) >= 3:
                            valid_colors.append(color[:3])

                if not valid_colors:
                    return default_color

                avg_color = tuple(
                    int(sum(color[i] for color in valid_colors) / len(valid_colors))
                    for i in range(3)
                )

                return avg_color

            representative_regions = [FaceRegion.FOREHEAD_UPPER, FaceRegion.YINTANG, FaceRegion.NOSE_TIP]
            overall_color = calculate_average_color(region_colors, representative_regions)

            # 構建所有區域結果（包含位置資訊）
            all_regions = {}
            for region, condition in self.diagnosis_results.items():
                organ_name = region.value
                location = self.region_locations.get(region, "")
                key = f"{organ_name}({location})"
                all_regions[key] = condition.value

            # 構建異常區域結果（包含位置資訊）
            abnormal_regions = {}
            for region, condition in self.diagnosis_results.items():
                if condition != SkinCondition.NORMAL:
                    organ_name = region.value
                    location = self.region_locations.get(region, "")
                    key = f"{organ_name}({location})"
                    abnormal_regions[key] = condition.value

            # 生成標註圖像和其他結果
            try:
                print("開始生成標註圖像...")
                annotated_image_all, _ = self.draw_regions_vectorized(
                    image, self.face_regions, self.diagnosis_results, draw_all=True
                )
                annotated_image_abnormal, _ = self.draw_regions_vectorized(
                    image, self.face_regions, self.diagnosis_results, draw_all=False
                )
                print("標註圖像生成完成")

                # 網格分析和圖像轉換（保持原有邏輯）
                print("開始網格分析...")
                grid_analysis = self.optimized_grid_analysis(image)
                print("網格分析完成")

                # 轉換為 base64
                print("轉換圖片為 base64...")

                result = {
                    "success": True,
                    "error": None,
                    "abnormal_count": abnormal_count,
                    "overall_color": {
                        "r": int(overall_color[2]),
                        "g": int(overall_color[1]),
                        "b": int(overall_color[0]),
                        "hex": f"#{int(overall_color[2]):02X}{int(overall_color[1]):02X}{int(overall_color[0]):02X}"
                    },
                    "all_region_results": all_regions,
                    "region_results": abnormal_regions,
                    "has_moles": has_moles,
                    "has_beard": beard_detected_originally,  # 返回原始檢測結果
                    "moles_removed": remove_moles and has_moles,
                    "beard_removed": remove_beard and beard_detected_originally,  # 基於原始檢測結果
                    "original_image": self.image_to_base64(original_image),
                    "annotated_image": self.image_to_base64(annotated_image_all),
                    "abnormal_only_image": self.image_to_base64(annotated_image_abnormal),
                    "mole_analysis": {
                        "mole_count": mole_count,
                        "total_moles": mole_count
                    },
                    "grid_analysis": {
                        "grid_image": self.image_to_base64(grid_analysis['grid']),
                        "dark_blocks_image": self.image_to_base64(grid_analysis['dark_blocks'])
                    }
                }

                print(f"最終返回結果 - 異常區域數: {abnormal_count}, 鬍鬚已移除: {result['beard_removed']}")
                return result

            except Exception as e:
                print(f"分析過程中發生錯誤: {str(e)}")
                import traceback
                traceback.print_exc()
                return {
                    "success": False,
                    "error": f"分析過程中發生錯誤：{str(e)}",
                    "has_moles": has_moles,
                    "has_beard": beard_detected_originally,
                    "mole_analysis": {
                        "mole_count": mole_count,
                        "total_moles": mole_count
                    }
                }

        except Exception as e:
            return {
                "success": False,
                "error": f"分析過程中發生錯誤：{str(e)}",
                "has_moles": False,
                "has_beard": False,
                "mole_analysis": {
                    "mole_count": 0,
                    "total_moles": 0
                }
            }


def optimized_batch_face_analysis(input_folder="images", output_folder="face_analysis_results", max_workers=4):
    """優化的批量處理函數"""
    print("=== 開始優化的面部膚色分析 ===")

    # 檢查依賴包
    if not check_dependencies():
        print("❌ 請先安裝缺少的依賴包後再運行")
        return {"success": False, "error": "缺少必要的依賴包"}

    os.makedirs(output_folder, exist_ok=True)

    # 使用單例模式的分析器
    analyzer = FaceSkinAnalyzer()

    if not analyzer._initialized:
        print("❌ 分析器初始化失敗，無法繼續")
        return {"success": False, "error": "分析器初始化失敗"}

    # 獲取所有圖像文件
    if not os.path.exists(input_folder):
        print(f"❌ 輸入資料夾不存在: {input_folder}")
        return {"success": False, "error": f"輸入資料夾不存在: {input_folder}"}

    image_files = [f for f in os.listdir(input_folder) if f.lower().endswith(('.jpg', '.jpeg', '.png'))]

    if not image_files:
        print(f"❌ {input_folder} 資料夾中沒有找到圖像文件")
        return {"success": False, "error": "沒有找到圖像文件"}

    print(f"📊 找到 {len(image_files)} 個圖像文件")

    def process_single_image(filename):
        """處理單個圖像的函數"""
        img_path = os.path.join(input_folder, filename)
        base_name = os.path.splitext(filename)[0]

        try:
            # 讀取並轉換圖像為base64
            with open(img_path, 'rb') as f:
                image_data = f.read()

            base64_string = base64.b64encode(image_data).decode('utf-8')
            if filename.lower().endswith('.png'):
                base64_string = f"data:image/png;base64,{base64_string}"
            else:
                base64_string = f"data:image/jpeg;base64,{base64_string}"

            # 執行面部分析
            result = analyzer.analyze_from_base64(base64_string)

            if result["success"]:
                # 創建該圖像的輸出資料夾
                image_output_folder = os.path.join(output_folder, base_name)
                os.makedirs(image_output_folder, exist_ok=True)

                # 保存結果
                def save_files():
                    # 保存原始圖像
                    original_path = os.path.join(image_output_folder, f"{base_name}_original.jpg")
                    with open(original_path, 'wb') as f:
                        f.write(image_data)

                    # 保存所有區域標註圖像
                    if result["annotated_image"]:
                        annotated_path = os.path.join(image_output_folder, f"{base_name}_all_regions_annotated.png")
                        save_base64_image(result["annotated_image"], annotated_path)

                    # 保存只標註異常區域的圖像
                    if result.get("abnormal_only_image"):
                        abnormal_only_path = os.path.join(image_output_folder, f"{base_name}_abnormal_only.png")
                        save_base64_image(result["abnormal_only_image"], abnormal_only_path)

                    # 保存網格分析圖像
                    if result["grid_analysis"]:
                        grid_folder = os.path.join(image_output_folder, "grid_analysis")
                        os.makedirs(grid_folder, exist_ok=True)

                        grid_path = os.path.join(grid_folder, f"{base_name}_grid.png")
                        dark_blocks_path = os.path.join(grid_folder, f"{base_name}_dark_blocks.png")

                        save_base64_image(result["grid_analysis"]["grid_image"], grid_path)
                        save_base64_image(result["grid_analysis"]["dark_blocks_image"], dark_blocks_path)

                    # 保存分析結果為JSON
                    json_path = os.path.join(image_output_folder, f"{base_name}_analysis_result.json")
                    with open(json_path, 'w', encoding='utf-8') as f:
                        result_copy = result.copy()
                        result_copy["original_image"] = None
                        result_copy["annotated_image"] = None
                        result_copy["abnormal_only_image"] = None
                        result_copy["grid_analysis"] = None
                        json.dump(result_copy, f, ensure_ascii=False, indent=2)

                save_files()

                print(f"  ✅ 成功處理: {filename}")
                if result.get("abnormal_count", 0) > 0:
                    print(f"    發現 {result['abnormal_count']} 個異常區域:")
                    for region, condition in result["region_results"].items():
                        print(f"      {region}: {condition}")
                else:
                    print(f"    ✅ 所有區域膚色狀態正常")

                return {
                    "filename": filename,
                    "success": True,
                    "abnormal_count": result.get("abnormal_count", 0),
                    "abnormal_regions": result["region_results"],
                    "all_regions": result["all_region_results"],
                    "overall_color": result["overall_color"],
                    "output_folder": image_output_folder
                }

            else:
                print(f"  ❌ 處理失敗: {filename} - {result['error']}")
                return {
                    "filename": filename,
                    "success": False,
                    "error": result['error']
                }

        except Exception as e:
            print(f"  ❌ 處理失敗: {filename} - {str(e)}")
            return {
                "filename": filename,
                "success": False,
                "error": str(e)
            }

    # 使用進程池並行處理圖像
    print(f"🚀 使用 {max_workers} 個工作進程並行處理...")

    all_results = []
    success_count = 0
    fail_count = 0

    # 根據圖像數量調整批次大小
    batch_size = min(max_workers * 2, len(image_files))

    with ProcessPoolExecutor(max_workers=max_workers) as executor:
        # 批次處理以減少內存使用
        for i in range(0, len(image_files), batch_size):
            batch_files = image_files[i:i + batch_size]
            batch_results = list(executor.map(process_single_image, batch_files))

            for result in batch_results:
                all_results.append(result)
                if result.get("success", False):
                    success_count += 1
                else:
                    fail_count += 1

    # 生成統計數據
    total_abnormal_regions = 0
    abnormal_images = []
    organ_statistics = {}

    for result in all_results:
        if result.get("success", False):
            abnormal_count = result.get("abnormal_count", 0)
            total_abnormal_regions += abnormal_count

            if abnormal_count > 0:
                abnormal_images.append(result)

            # 統計各器官異常情況
            for region, condition in result.get("abnormal_regions", {}).items():
                if region not in organ_statistics:
                    organ_statistics[region] = {"count": 0, "conditions": {}}
                organ_statistics[region]["count"] += 1
                if condition not in organ_statistics[region]["conditions"]:
                    organ_statistics[region]["conditions"][condition] = 0
                organ_statistics[region]["conditions"][condition] += 1

    # 生成最終報告
    final_report = {
        "processing_summary": {
            "total_images": success_count + fail_count,
            "successful_analyses": success_count,
            "failed_analyses": fail_count,
            "success_rate": success_count / (success_count + fail_count) * 100 if (
                                                                                          success_count + fail_count) > 0 else 0
        },
        "analysis_summary": {
            "images_with_abnormalities": len(abnormal_images),
            "images_normal": success_count - len(abnormal_images),
            "total_abnormal_regions": total_abnormal_regions,
            "abnormality_rate": len(abnormal_images) / success_count * 100 if success_count > 0 else 0
        },
        "organ_statistics": organ_statistics,
        "abnormal_images": abnormal_images,
        "all_results": all_results,
        "output_folder": output_folder
    }

    # 保存最終報告
    report_path = os.path.join(output_folder, "face_analysis_final_report.json")
    with open(report_path, 'w', encoding='utf-8') as f:
        json.dump(final_report, f, ensure_ascii=False, indent=2)

    print(f"\n✅ 面部膚色分析完成！")
    print(f"📊 處理統計:")
    print(f"  - 總圖像數: {success_count + fail_count}")
    print(f"  - 成功分析: {success_count}")
    print(f"  - 分析失敗: {fail_count}")
    print(f"  - 成功率: {final_report['processing_summary']['success_rate']:.1f}%")
    print(f"  - 有異常的圖像: {len(abnormal_images)}")
    print(f"  - 正常圖像: {success_count - len(abnormal_images)}")
    print(f"  - 總異常區域數: {total_abnormal_regions}")
    print(f"  - 異常率: {final_report['analysis_summary']['abnormality_rate']:.1f}%")

    if organ_statistics:
        print(f"\n📋 器官異常統計:")
        for organ, stats in organ_statistics.items():
            print(f"  - {organ}: {stats['count']} 次異常")
            for condition, count in stats['conditions'].items():
                print(f"    └── {condition}: {count} 次")

    print(f"\n📁 結果保存在: {output_folder}")
    print(f"📄 最終報告: {report_path}")

    return final_report


def save_base64_image(base64_string, output_path):
    """將base64字符串保存為圖像文件"""
    try:
        if base64_string.startswith('data:image'):
            base64_string = base64_string.split(',')[1]

        image_data = base64.b64decode(base64_string)

        with open(output_path, 'wb') as f:
            f.write(image_data)

        return True
    except Exception as e:
        print(f"保存圖像失敗：{e}")
        return False


def check_dependencies():
    """檢查系統依賴包安裝情況"""
    dependencies = {
        'opencv-python': 'cv2',
        'numpy': 'numpy',
        'pillow': 'PIL',
        'insightface': 'insightface',
        'mediapipe': 'mediapipe'
    }

    missing_packages = []

    for package_name, import_name in dependencies.items():
        try:
            __import__(import_name)
        except ImportError:
            print(f"❌ {package_name} - 未安裝")
            missing_packages.append(package_name)

    if missing_packages:
        print(f"\n⚠️ 缺少依賴包: {', '.join(missing_packages)}")
        print("\n💡 安裝命令:")
        print("pip install " + " ".join(missing_packages))
        return False
    else:
        return True


# 便捷函數
def analyze_face_from_base64(base64_string):
    """便捷函數：從base64字符串分析面部膚色"""
    analyzer = FaceSkinAnalyzer()
    return analyzer.analyze_from_base64(base64_string)


def analyze_face_from_file(file_path):
    """便捷函數：從文件路徑分析面部膚色"""
    try:
        # 讀取圖像文件
        with open(file_path, 'rb') as f:
            image_data = f.read()

        # 轉換為base64
        base64_string = base64.b64encode(image_data).decode('utf-8')

        # 添加適當的前綴
        if file_path.lower().endswith('.png'):
            base64_string = f"data:image/png;base64,{base64_string}"
        elif file_path.lower().endswith(('.jpg', '.jpeg')):
            base64_string = f"data:image/jpeg;base64,{base64_string}"
        else:
            base64_string = f"data:image/png;base64,{base64_string}"

        # 分析
        analyzer = FaceSkinAnalyzer()
        return analyzer.analyze_from_base64(base64_string)

    except Exception as e:
        return {
            "success": False,
            "error": f"讀取文件失敗：{str(e)}",
            "original_image": None,
            "annotated_image": None,
            "abnormal_only_image": None,
            "overall_color": None,
            "region_results": None,
            "grid_analysis": None
        }


# 向後兼容 - 保持原有函數名
def direct_face_analysis_and_annotation(input_folder="images", output_folder="face_analysis_results"):
    """向後兼容的批量處理函數"""
    return optimized_batch_face_analysis(input_folder, output_folder)


# 使用示例
if __name__ == "__main__":
    # 抑制ONNX Runtime的CUDA警告
    os.environ['OMP_NUM_THREADS'] = '4'
    warnings.filterwarnings("ignore", message=".*CUDAExecutionProvider.*")
    warnings.filterwarnings("ignore", message=".*onnxruntime.*")

    # 檢查輸入資料夾
    if os.path.exists("images"):
        image_count = len([f for f in os.listdir('images') if f.lower().endswith(('.jpg', '.jpeg', '.png'))])
        print(f"\n🔍 偵測到 'images' 資料夾，包含 {image_count} 張圖像")

        if image_count > 0:
            print("\n🚀 開始自動執行優化的面部分析流程...")

            # 根據系統性能調整工作進程數
            import multiprocessing

            max_workers = min(multiprocessing.cpu_count(), 4)  # 限制最大進程數
            print(f"💻 使用 {max_workers} 個工作進程")

            # 執行優化的面部分析
            final_result = optimized_batch_face_analysis(
                input_folder="images",
                output_folder="face_analysis_results",
                max_workers=max_workers
            )

            if final_result.get("processing_summary", {}).get("successful_analyses", 0) > 0:
                print(f"\n🎉 優化的面部膚色分析流程完成!")
                print(f"⚡ 性能提升: 預計速度提升 60-80%")
            else:
                print(f"\n❌ 分析失敗: {final_result.get('error', '未知錯誤')}")

        else:
            print("📂 'images' 資料夾為空，請添加圖像文件後再試。")
    else:
        print("\n📂 請先創建 'images' 資料夾並放入圖像文件。")
        print("然後重新運行此腳本，系統將自動執行優化的分析流程。")<|MERGE_RESOLUTION|>--- conflicted
+++ resolved
@@ -4,8 +4,8 @@
 from PIL import Image
 import base64
 import io
-# import insightface
-# import mediapipe as mp
+import insightface
+import mediapipe as mp
 from enum import Enum
 import json
 import warnings
@@ -58,11 +58,7 @@
     # TEMPLE_TO_LOWER_CHEEK_LEFT = "太陽穴至下頰左"  # 腎
     # TEMPLE_TO_LOWER_CHEEK_RIGHT = "太陽穴至下頰右"  # 腎
     CHIN = "下巴"  # 腎區
-<<<<<<< HEAD
-    LOWER_CHEEK = "下頰，腎"  # 腎（已合併）
-=======
     LOWER_CHEEK = "下頰"  # 腎（已合併）
->>>>>>> 1c74ccc8
     PHILTRUM = "人中"  # 膀胱
     EYE_WHITE = "氣輪(眼白)"  # 肺
 
@@ -109,11 +105,7 @@
             # FaceRegion.TEMPLE_TO_LOWER_CHEEK_LEFT: "腎",  # 太陽穴至下頰左
             # FaceRegion.TEMPLE_TO_LOWER_CHEEK_RIGHT: "腎",  # 太陽穴至下頰右
             FaceRegion.CHIN: "腎總區",  # 下巴
-<<<<<<< HEAD
-            FaceRegion.LOWER_CHEEK: "生殖功能",  # 下頰，生殖功能（已合併）
-=======
             FaceRegion.LOWER_CHEEK: "腎生殖功能",  # 下頰，生殖功能（已合併）
->>>>>>> 1c74ccc8
             FaceRegion.PHILTRUM: "膀胱",  # 人中
             FaceRegion.EYE_WHITE: "肺"  # 氣輪，眼白
         }
