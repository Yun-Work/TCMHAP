import cv2
from app.services.hologram_service import main
from app.services.login_service import login_user
from app.services.register_user_service import register_user
# app/routers/user_router.py

from flask import Blueprint, request, jsonify
from app.db import get_db_session  # 取得 SQLAlchemy session
<<<<<<< HEAD
from app.services.user_service import send_verification_code, verify_code, reset_password_with_code
from werkzeug.security import generate_password_hash
from app.models.users_model import User
=======
from app.services.user_service import send_verification_code, verify_code_by_user,verify_code_by_email, reset_password_with_code,is_valid_password
>>>>>>> a4d718dc

user_bp = Blueprint('user_bp', __name__)

@user_bp.route('/status', methods=['GET'])
def status():
    return "OK", 200

# 傳送驗證碼
@user_bp.route('/send_code', methods=['POST'])
def send_code():
    data = request.get_json(silent=True) or {}
    status  = (data.get("status") or "").strip()   # "1" 註冊，"2" 忘記密碼
    email   = (data.get("email") or "").strip()
    user_id = data.get("user_id")                  # 忘記密碼可直接帶 user_id（可選）

    if not status:
        return jsonify({"error": "缺少必要參數"}), 400

    session = get_db_session()
    try:
        if status == "1":
            # 註冊：一定要有 email
            if not email:
                return jsonify({"error": "缺少 email"}), 400
            result = send_verification_code(session, status="1", email=email)

        elif status == "2":
            # 忘記密碼：email 或 user_id 擇一（若只給 email，後端會反查 user_id）
            if not (email or user_id):
                return jsonify({"error": "缺少 email 或 user_id"}), 400
            result = send_verification_code(
                session,
                status="2",
                email=email if email else None,
                user_id=user_id
            )
        else:
            return jsonify({"error": "未知的驗證狀態"}), 400

        if result.get("success"):
            resp = {"message": result.get("message", "驗證碼已寄出")}
            if "user_id" in result:  # 只有忘記密碼流程才會帶回
                resp["user_id"] = result["user_id"]
            return jsonify(resp), 200
        else:
            return jsonify({"error": result.get("message", "驗證碼寄送失敗")}), 400
    finally:
        session.close()


# 驗證驗證碼
@user_bp.route('/verify_code', methods=['POST'])
def verify_code_api():
    data   = request.get_json(silent=True) or {}
    status = (data.get("status") or "").strip()
    code   = (data.get("code")   or "").strip()

    if not status or not code:
        return jsonify({"error": "缺少必要參數"}), 400

    session = get_db_session()
    try:
        if status == "1":
            # 註冊：email + code
            email = (data.get("email") or "").strip()
            if not email:
                return jsonify({"error": "缺少 email"}), 400
            ok = verify_code_by_email(session, email, code)

        elif status == "2":
            # 忘記密碼：user_id + code
            user_id = data.get("user_id")
            if not user_id:
                return jsonify({"error": "缺少 user_id"}), 400
            ok = verify_code_by_user(session, int(user_id), code)

        else:
            return jsonify({"error": "未知的驗證狀態"}), 400

        if ok:
            return jsonify({"message": "驗證成功"}), 200
        else:
            return jsonify({"error": "驗證碼錯誤或已過期"}), 400
    finally:
        session.close()

# 重設密碼
@user_bp.route('/reset_password', methods=['POST'])
def reset_password():
    data = request.get_json(silent=True) or {}
    user_id = data.get("user_id")
    new_password = data.get("new_password")

    if not user_id or not new_password:
        return jsonify({"error": "缺少必要參數"}), 400
    if not is_valid_password(new_password):
        return jsonify({"error": "密碼需至少6碼，且同時包含英文字母與數字"}), 400

    session = get_db_session()
    try:
        ok = reset_password_with_code(session, int(user_id), new_password)
        if ok:
            return jsonify({"message": "密碼已重設"}), 200
        else:
            return jsonify({"error": "驗證碼錯誤或已過期"}), 400
    finally:
        session.close()

#註冊API
@user_bp.route('/register', methods=['POST'])
def register():
    data = request.get_json() or {}
    res = register_user(
        email=data.get("email"),
        password=data.get("password"),
        name=data.get("name"),
        gender=data.get("gender"),  # 前端傳「男生 / 女生」
        birth_date_val=data.get("birth_date")  # 前端傳 "YYYY/MM/DD"
    )
    # 依結果決定 HTTP 狀態碼
    if res.get("success") is True:
        # 成功：201 Created
        return jsonify(res), 201

    # 失敗情境 → 以 message / 內容判斷更精準的狀態碼
    msg = (res.get("message") or "").lower()
    # 建議你在 service 也加上一個 code，例如 "EMAIL_TAKEN"
    code = res.get("code")

    if code == "EMAIL_TAKEN" or "已被註冊" in msg or "已存在" in msg:
        return jsonify({"success": False, "code": "EMAIL_TAKEN", "message":"已被註冊"}), 200

    if "格式" in msg or "缺少" in msg or "不合法" in msg:
        return jsonify({"success": False, "code": "BAD_REQUEST", "message": "格式錯誤"}), 200

    # 其他未分類錯誤（資料庫或內部錯誤）
    return jsonify({"success": False, "code": "SERVER_ERROR", "message": res.get("message")}), 500
# 登入 API
@user_bp.route('/login', methods=['POST'])
def login():
    data = request.get_json() or {}
    res = login_user(
        email=data.get("email"),
        password=data.get("password")
    )

    # 成功 → 200
    if res.get("success") is True:
        return jsonify(res), 200

    # 失敗情境 → 比照註冊 API 的分類
    code = res.get("code", "")
    msg  = (res.get("message") or "").lower()

    if code in ("INVALID_EMAIL", "INVALID_PASSWORD_FORMAT"):
        return jsonify({"success": False, "code": code, "message": res.get("message")}), 200

    if code == "AUTH_FAILED" or "帳號或密碼" in msg:
        return jsonify({"success": False, "code": "AUTH_FAILED", "message": "帳號或密碼錯誤"}), 200

    # 其他未分類錯誤（資料庫或內部錯誤）
    return jsonify({"success": False, "code": "SERVER_ERROR", "message": res.get("message")}), 500

# 臉部全息位置、清除障礙物的RestfulAPI(參考此程式)
@user_bp.route('/hologram', methods=['POST'])
def hologram():
    # 呼叫hologram_service的main
    result_img = main(request)
    # 以下是測試用
    cv2.imshow("標記結果", result_img)
    cv2.waitKey(0)
    cv2.destroyAllWindows()
    return "OK", 200


# 如果你需要在這裡使用面部分析功能，可以這樣導入：
def get_face_analyzer():
    """延遲加載面部分析器，避免導入錯誤"""
    try:
        # skincolor_test.py 在 app/services/ 目錄下
        from app.services.skincolor_test import FaceSkinAnalyzer
        return FaceSkinAnalyzer()
    except ImportError as e:
        print(f"無法導入 FaceSkinAnalyzer: {e}")
        return None
    except Exception as e:
        print(f"創建 FaceSkinAnalyzer 實例時出錯: {e}")
        return None

@user_bp.route('/change_password', methods=['POST'])
def change_password():
    data = request.get_json(silent=True) or {}
    user_id = data.get("user_id")
    new_password = data.get("new_password")
    # 基本檢查
    if not user_id or not new_password:
        return jsonify({"success": False, "message": "缺少必要參數"})
    if len(new_password) < 6:
        return jsonify({"success": False, "message": "密碼至少 6 碼"})
    session = get_db_session()
    try:
        # 查找使用者
        user = session.query(User).filter(User.user_id == user_id).first()
        if not user:
            return jsonify({"success": False, "message": "找不到使用者"})
        # 更新新密碼（加密後存入）
        user.password = generate_password_hash(new_password)
        session.commit()

        return jsonify({"success": True, "message": "密碼修改成功"}), 200
    except Exception as e:
        session.rollback()
        return jsonify({"success": False, "message": f"伺服器錯誤: {str(e)}"})
    finally:
        session.close()
# 示例：如果需要在用戶路由中使用面部分析
@user_bp.route('/face-test', methods=['POST'])
def face_test():
    """面部分析測試端點（示例）"""
    try:
        analyzer = get_face_analyzer()
        if analyzer is None:
            return jsonify({
                'success': False,
                'error': '面部分析器不可用'
            }), 503

        return jsonify({
            'success': True,
            'message': '面部分析器初始化成功',
            'analyzer_ready': analyzer.face_app is not None
        })

    except Exception as e:
        return jsonify({
            'success': False,
            'error': f'測試失敗: {str(e)}'
        }), 500<|MERGE_RESOLUTION|>--- conflicted
+++ resolved
@@ -6,13 +6,9 @@
 
 from flask import Blueprint, request, jsonify
 from app.db import get_db_session  # 取得 SQLAlchemy session
-<<<<<<< HEAD
-from app.services.user_service import send_verification_code, verify_code, reset_password_with_code
+from app.services.user_service import send_verification_code, verify_code_by_user,verify_code_by_email, reset_password_with_code,is_valid_password
 from werkzeug.security import generate_password_hash
 from app.models.users_model import User
-=======
-from app.services.user_service import send_verification_code, verify_code_by_user,verify_code_by_email, reset_password_with_code,is_valid_password
->>>>>>> a4d718dc
 
 user_bp = Blueprint('user_bp', __name__)
 
@@ -61,7 +57,6 @@
             return jsonify({"error": result.get("message", "驗證碼寄送失敗")}), 400
     finally:
         session.close()
-
 
 # 驗證驗證碼
 @user_bp.route('/verify_code', methods=['POST'])
