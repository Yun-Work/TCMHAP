<<<<<<< HEAD
import cv2
import json
import base64
from flask import Blueprint, request, jsonify, send_file
from app.services.user_service import get_all_users, add_user
from app.services.hologram_service import main
import re
from app.services.login_service import login_user
from app.services.register_user_service import register_user
=======
# app/routers/user_router.py

from flask import Blueprint, request, jsonify
from app.db import get_db_session  # 取得 SQLAlchemy session
from app.services.user_service import send_verification_code, verify_code, reset_password_with_code
>>>>>>> 3d8c43c5

user_bp = Blueprint('user_bp', __name__)

@user_bp.route('/status', methods=['GET'])
def status():
    return "OK", 200

# 傳送驗證碼
@user_bp.route('/send_code', methods=['POST'])
def send_code():
    data = request.json
    email = data.get("email")
    status = data.get("status")  # "1" for register, "2" for forget password

    if not email or not status:
        return jsonify({"error": "缺少必要參數"}), 400

    session = get_db_session()
    try:
        if send_verification_code(session, email, status):
            return jsonify({"message": "驗證碼已寄出"}), 200
        else:
            return jsonify({"error": "驗證碼寄送失敗"}), 400
    finally:
        session.close()

# 驗證驗證碼
@user_bp.route('/verify_code', methods=['POST'])
def verify():
    data = request.json
<<<<<<< HEAD
    new_user = add_user(data['name'], data['email'])
    return jsonify(new_user), 201
#註冊API
@user_bp.route('/register', methods=['POST'])
def register():
    data = request.get_json() or {}
    res = register_user(
        email=data.get("email"),
        password=data.get("password"),
        name=data.get("name"),
        gender=data.get("gender"),  # 前端傳「男生 / 女生」
        birth_date_val=data.get("birth_date")  # 前端傳 "YYYY/MM/DD"
    )
    # 依結果決定 HTTP 狀態碼
    if res.get("success") is True:
        # 成功：201 Created
        return jsonify(res), 201

    # 失敗情境 → 以 message / 內容判斷更精準的狀態碼
    msg = (res.get("message") or "").lower()
    # 建議你在 service 也加上一個 code，例如 "EMAIL_TAKEN"
    code = res.get("code")

    if code == "EMAIL_TAKEN" or "已被註冊" in msg or "已存在" in msg:
        return jsonify({"success": False, "code": "EMAIL_TAKEN", "message":"已被註冊"}), 200

    if "格式" in msg or "缺少" in msg or "不合法" in msg:
        return jsonify({"success": False, "code": "BAD_REQUEST", "message": "格式錯誤"}), 200

    # 其他未分類錯誤（資料庫或內部錯誤）
    return jsonify({"success": False, "code": "SERVER_ERROR", "message": res.get("message")}), 500
#登入API
@user_bp.route('/login', methods=['POST'])
def login():
    data = request.get_json()
    email = data.get('email')
    password = data.get('password')

    if not email or not password:
        return jsonify({'message': '請輸入帳號與密碼'}), 400

    result = login_user(email, password)
    return jsonify(result), 200 if result['success'] else 401

# 臉部全息位置、清除障礙物的RestfulAPI(參考此程式)
@user_bp.route('/hologram', methods=['POST'])
def hologram():
    # 呼叫hologram_service的main
    result_img = main(request)
    # 以下是測試用
    cv2.imshow("標記結果", result_img)
    cv2.waitKey(0)
    cv2.destroyAllWindows()
    return "OK", 200


# 如果你需要在這裡使用面部分析功能，可以這樣導入：
def get_face_analyzer():
    """延遲加載面部分析器，避免導入錯誤"""
    try:
        # skincolor_test.py 在 app/services/ 目錄下
        from app.services.skincolor_test import FaceSkinAnalyzer
        return FaceSkinAnalyzer()
    except ImportError as e:
        print(f"無法導入 FaceSkinAnalyzer: {e}")
        return None
    except Exception as e:
        print(f"創建 FaceSkinAnalyzer 實例時出錯: {e}")
        return None


# 示例：如果需要在用戶路由中使用面部分析
@user_bp.route('/face-test', methods=['POST'])
def face_test():
    """面部分析測試端點（示例）"""
    try:
        analyzer = get_face_analyzer()
        if analyzer is None:
            return jsonify({
                'success': False,
                'error': '面部分析器不可用'
            }), 503

        return jsonify({
            'success': True,
            'message': '面部分析器初始化成功',
            'analyzer_ready': analyzer.face_app is not None
        })

    except Exception as e:
        return jsonify({
            'success': False,
            'error': f'測試失敗: {str(e)}'
        }), 500
=======
    email = data.get("email")
    code = data.get("code")

    if not email or not code:
        return jsonify({"error": "缺少必要參數"}), 400

    session = get_db_session()
    try:
        if verify_code(session, email, code):
            return jsonify({"message": "驗證成功"}), 200
        else:
            return jsonify({"error": "驗證碼錯誤或已過期"}), 400
    finally:
        session.close()

# 重設密碼
@user_bp.route('/reset_password', methods=['POST'])
def reset_password():
    data = request.get_json(silent=True) or {}
    email = data.get("email")
    code = data.get("code")
    new_password = data.get("new_password")

    if not email or not code or not new_password:
        return jsonify({"error": "缺少必要參數"}), 400
    if len(new_password) < 6:
        return jsonify({"error": "密碼至少 6 碼"}), 400

    session = get_db_session()
    try:
        ok = reset_password_with_code(session, email, code, new_password)
        if ok:
            return jsonify({"message": "密碼已重設"}), 200
        else:
            return jsonify({"error": "驗證碼錯誤或已過期"}), 400
    finally:
        session.close()
>>>>>>> 3d8c43c5
<|MERGE_RESOLUTION|>--- conflicted
+++ resolved
@@ -1,4 +1,3 @@
-<<<<<<< HEAD
 import cv2
 import json
 import base64
@@ -8,13 +7,11 @@
 import re
 from app.services.login_service import login_user
 from app.services.register_user_service import register_user
-=======
 # app/routers/user_router.py
 
 from flask import Blueprint, request, jsonify
 from app.db import get_db_session  # 取得 SQLAlchemy session
 from app.services.user_service import send_verification_code, verify_code, reset_password_with_code
->>>>>>> 3d8c43c5
 
 user_bp = Blueprint('user_bp', __name__)
 
@@ -45,9 +42,44 @@
 @user_bp.route('/verify_code', methods=['POST'])
 def verify():
     data = request.json
-<<<<<<< HEAD
-    new_user = add_user(data['name'], data['email'])
-    return jsonify(new_user), 201
+    email = data.get("email")
+    code = data.get("code")
+
+    if not email or not code:
+        return jsonify({"error": "缺少必要參數"}), 400
+
+    session = get_db_session()
+    try:
+        if verify_code(session, email, code):
+            return jsonify({"message": "驗證成功"}), 200
+        else:
+            return jsonify({"error": "驗證碼錯誤或已過期"}), 400
+    finally:
+        session.close()
+
+# 重設密碼
+@user_bp.route('/reset_password', methods=['POST'])
+def reset_password():
+    data = request.get_json(silent=True) or {}
+    email = data.get("email")
+    code = data.get("code")
+    new_password = data.get("new_password")
+
+    if not email or not code or not new_password:
+        return jsonify({"error": "缺少必要參數"}), 400
+    if len(new_password) < 6:
+        return jsonify({"error": "密碼至少 6 碼"}), 400
+
+    session = get_db_session()
+    try:
+        ok = reset_password_with_code(session, email, code, new_password)
+        if ok:
+            return jsonify({"message": "密碼已重設"}), 200
+        else:
+            return jsonify({"error": "驗證碼錯誤或已過期"}), 400
+    finally:
+        session.close()
+
 #註冊API
 @user_bp.route('/register', methods=['POST'])
 def register():
@@ -139,43 +171,4 @@
         return jsonify({
             'success': False,
             'error': f'測試失敗: {str(e)}'
-        }), 500
-=======
-    email = data.get("email")
-    code = data.get("code")
-
-    if not email or not code:
-        return jsonify({"error": "缺少必要參數"}), 400
-
-    session = get_db_session()
-    try:
-        if verify_code(session, email, code):
-            return jsonify({"message": "驗證成功"}), 200
-        else:
-            return jsonify({"error": "驗證碼錯誤或已過期"}), 400
-    finally:
-        session.close()
-
-# 重設密碼
-@user_bp.route('/reset_password', methods=['POST'])
-def reset_password():
-    data = request.get_json(silent=True) or {}
-    email = data.get("email")
-    code = data.get("code")
-    new_password = data.get("new_password")
-
-    if not email or not code or not new_password:
-        return jsonify({"error": "缺少必要參數"}), 400
-    if len(new_password) < 6:
-        return jsonify({"error": "密碼至少 6 碼"}), 400
-
-    session = get_db_session()
-    try:
-        ok = reset_password_with_code(session, email, code, new_password)
-        if ok:
-            return jsonify({"message": "密碼已重設"}), 200
-        else:
-            return jsonify({"error": "驗證碼錯誤或已過期"}), 400
-    finally:
-        session.close()
->>>>>>> 3d8c43c5
+        }), 500